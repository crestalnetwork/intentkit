"""Enso skills."""

from abstracts.skill import SkillStoreABC
from skills.enso.base import EnsoBaseTool
from skills.enso.prices import EnsoGetPrices
from skills.enso.route import EnsoGetRouteShortcut
from skills.enso.tokens import EnsoGetTokens
from skills.enso.wallet import (
    EnsoGetWalletApprovals,
    EnsoGetWalletApprove,
    EnsoGetWalletBalances,
)


def get_enso_skill(
    name: str,
    api_token: str,
    main_tokens: list[str],
    store: SkillStoreABC,
    agent_id: str,
) -> EnsoBaseTool:
    if not api_token:
        raise ValueError("Enso API token is empty")

    if name == "get_tokens":
<<<<<<< HEAD
        return EnsoGetTokens(
            api_token=api_token, main_tokens=main_tokens, store=store, agent_id=agent_id
        )
=======
        return EnsoGetTokens(api_token=api_token, main_tokens=main_tokens, store=store, agent_id=agent_id)
    if name == "get_route_shortcut":
        return EnsoGetRouteShortcut(api_token=api_token, main_tokens=main_tokens, store=store, agent_id=agent_id)
    if name == "get_wallet_approve":
        return EnsoGetWalletApprove(api_token=api_token, main_tokens=main_tokens, store=store, agent_id=agent_id)
    if name == "get_wallet_approvals":
        return EnsoGetWalletApprovals(api_token=api_token, main_tokens=main_tokens, store=store, agent_id=agent_id)
    if name == "get_wallet_balances":
        return EnsoGetWalletBalances(api_token=api_token, main_tokens=main_tokens, store=store, agent_id=agent_id)
    if name == "get_prices":
        return EnsoGetPrices(api_token=api_token, main_tokens=main_tokens, store=store, agent_id=agent_id)
>>>>>>> dd5694af

    else:
        raise ValueError(f"Unknown Enso skill: {name}")<|MERGE_RESOLUTION|>--- conflicted
+++ resolved
@@ -1,5 +1,4 @@
 """Enso skills."""
-
 from abstracts.skill import SkillStoreABC
 from skills.enso.base import EnsoBaseTool
 from skills.enso.prices import EnsoGetPrices
@@ -13,21 +12,12 @@
 
 
 def get_enso_skill(
-    name: str,
-    api_token: str,
-    main_tokens: list[str],
-    store: SkillStoreABC,
-    agent_id: str,
+        name: str, api_token: str, main_tokens: list[str], store: SkillStoreABC, agent_id: str
 ) -> EnsoBaseTool:
     if not api_token:
         raise ValueError("Enso API token is empty")
 
     if name == "get_tokens":
-<<<<<<< HEAD
-        return EnsoGetTokens(
-            api_token=api_token, main_tokens=main_tokens, store=store, agent_id=agent_id
-        )
-=======
         return EnsoGetTokens(api_token=api_token, main_tokens=main_tokens, store=store, agent_id=agent_id)
     if name == "get_route_shortcut":
         return EnsoGetRouteShortcut(api_token=api_token, main_tokens=main_tokens, store=store, agent_id=agent_id)
@@ -39,7 +29,6 @@
         return EnsoGetWalletBalances(api_token=api_token, main_tokens=main_tokens, store=store, agent_id=agent_id)
     if name == "get_prices":
         return EnsoGetPrices(api_token=api_token, main_tokens=main_tokens, store=store, agent_id=agent_id)
->>>>>>> dd5694af
 
     else:
         raise ValueError(f"Unknown Enso skill: {name}")