name: Build Docker Image

on:
  push:
    branches: [ main ]
    tags:
      - "v*.*.*"
    paths-ignore:
      - '.github/**'
      - 'docs/**'
      - '*.md'
  pull_request:

jobs:
  docker:
    runs-on: ubuntu-latest
    permissions:
      contents: read
    steps:
<<<<<<< HEAD
      -
        name: Get commit message
        id: commit_message
        uses: sergeysova/jq-action@v2
        with:
          cmd: echo -n "${{github.event.head_commit.message}}" | jq -Rsa . | sed -e 's/^"//' -e 's/"$//'
      - name: Docker meta
        id: meta
        uses: docker/metadata-action@v5
        with:
          # list of Docker images to use as base name for tags
          images: |
            crestal/intentkit
          # generate Docker tags based on the following events/attributes
          tags: |
            type=ref,event=pr
            type=semver,pattern={{version}}
            type=semver,pattern={{major}}.{{minor}}
            type=raw,value=latest,enable={{is_default_branch}}
      -
        name: Set up Docker Buildx
        uses: docker/setup-buildx-action@v3
      -
        name: Login to Docker Hub
        uses: docker/login-action@v3
        with:
          username: crestal
          password: ${{ secrets.DOCKERHUB_TOKEN }}
      -
        name: Build and push
        uses: docker/build-push-action@v5
        with:
          build-args: |
            RELEASE=${{ github.sha }}
          push: true
          tags: ${{ steps.meta.outputs.tags }}
          labels: ${{ steps.meta.outputs.labels }}
          cache-from: type=gha
          cache-to: type=gha,mode=max
      -
        name: Post to a Slack channel
        if: ${{ success() }}
        id: slack-success
        uses: slackapi/slack-github-action@v1.26.0
        with:
          channel-id: 'C0786MHAL8J'
          payload: |
            {
              "blocks": [
                {
                  "type": "section",
                  "text": {
                    "type": "mrkdwn",
                    "text": "`${{ github.repository }}`\n*Branch*: `${{ github.ref_name }}`\n*Build result*: (${{ github.run_number }}) *${{ job.status }}* 🟩\n*Changes*:\n${{ steps.commit_message.outputs.value }}\n*Diff*: ${{ github.event.pull_request.html_url || github.event.head_commit.url }}"
                  }
                }
              ]
            }
        env:
          SLACK_BOT_TOKEN: ${{ secrets.SLACK_BOT_TOKEN }}
      -
        name: Post to a Slack channel
        if: ${{ failure() }}
        id: slack-failure
        uses: slackapi/slack-github-action@v1.26.0
        with:
          channel-id: 'C0786MHAL8J'
          payload: |
            {
              "blocks": [
                {
                  "type": "section",
                  "text": {
                    "type": "mrkdwn",
                    "text": "`${{ github.repository }}`\n*Branch*: `${{ github.ref_name }}`\n*Build result*: (${{ github.run_number }}) *${{ job.status }}* 🟥\n*Build Log*: ${{ github.server_url }}/${{ github.repository }}/actions/runs/${{ github.run_id }}\n*Changes*:\n${{ steps.commit_message.outputs.value }}\n*Diff*: ${{ github.event.pull_request.html_url || github.event.head_commit.url }}"
                  }
                }
              ]
            }
        env:
          SLACK_BOT_TOKEN: ${{ secrets.SLACK_BOT_TOKEN }}
=======
    - name: Build Start
      id: ci_start
      uses: slackapi/slack-github-action@485a9d42d3a73031f12ec201c457e2162c45d02d
      with:
        method: chat.postMessage
        token: ${{ secrets.SLACK_BOT_TOKEN }}
        payload: |
          channel: ${{ secrets.SLACK_CHANNEL }}
          text: "Build started 👀"
          attachments:
            - color: "dbab09"
              fields:
                - title: "Repository"
                  short: true
                  value: ${{ github.repository }}
                - title: "Status"
                  short: true
                  value: "In Progress"
                - title: "Branch"
                  short: true
                  value: ${{ github.ref }}
                - title: "Author"
                  short: true
                  value: ${{ github.actor }}
                - title: "Action"
                  value: ${{ github.server_url }}/${{ github.repository }}/actions/runs/${{ github.run_id }}
                - title: "Diff"
                  value: ${{ github.event.head_commit.url }}
                - title: "Changes"
                  value: ${{ toJSON(github.event.head_commit.message) }}

    - name: Docker meta
      id: meta
      uses: docker/metadata-action@369eb591f429131d6889c46b94e711f089e6ca96
      with:
        # list of Docker images to use as base name for tags
        images: |
          crestal/intentkit
        # generate Docker tags based on the following events/attributes
        tags: |
          type=ref,event=pr
          type=semver,pattern={{version}}
          type=semver,pattern={{major}}.{{minor}}
          type=raw,value=latest,enable={{is_default_branch}}
     
    - name: Set up Docker Buildx
      uses: docker/setup-buildx-action@6524bf65af31da8d45b59e8c27de4bd072b392f5
     
    - name: Login to Docker Hub
      uses: docker/login-action@9780b0c442fbb1117ed29e0efdff1e18412f7567
      with:
        username: crestal
        password: ${{ secrets.DOCKERHUB_TOKEN }}
     
    - name: Build and push
      uses: docker/build-push-action@48aba3b46d1b1fec4febb7c5d0c644b249a11355
      with:
        build-args: |
          RELEASE=${{ github.sha }}
        push: true
        tags: ${{ steps.meta.outputs.tags }}
        labels: ${{ steps.meta.outputs.labels }}
        cache-from: type=gha
        cache-to: type=gha,mode=max

    - name: Build Success
      if: ${{ success() }}
      uses: slackapi/slack-github-action@485a9d42d3a73031f12ec201c457e2162c45d02d
      with:
        method: chat.update
        token: ${{ secrets.SLACK_BOT_TOKEN }}
        payload: |
          channel: ${{ secrets.SLACK_CHANNEL }}
          ts: "${{ steps.ci_start.outputs.ts }}"
          text: "Build Succeeded ✅"
          attachments:
            - color: "28a745"
              fields:
                - title: "Repository"
                  short: true
                  value: ${{ github.repository }}
                - title: "Status"
                  short: true
                  value: "Completed"
                - title: "Branch"
                  short: true
                  value: ${{ github.ref }}
                - title: "Author"
                  short: true
                  value: ${{ github.actor }}
                - title: "Image"
                  value: https://hub.docker.com/r/crestal/intentkit/tags
                - title: "Diff"
                  value: ${{  github.event.head_commit.url }}
                - title: "Changes"
                  value: ${{ toJSON(github.event.head_commit.message) }}

    - name: Build Failure
      if: ${{ failure() }}
      uses: slackapi/slack-github-action@485a9d42d3a73031f12ec201c457e2162c45d02d
      with:
        method: chat.update
        token: ${{ secrets.SLACK_BOT_TOKEN }}
        payload: |
          channel: ${{ secrets.SLACK_CHANNEL }}
          ts: "${{ steps.ci_start.outputs.ts }}"
          text: "Build Failed ❌"
          attachments:
            - color: "dc3545"
              fields:
                - title: "Repository"
                  short: true
                  value: ${{ github.repository }}
                - title: "Status"
                  short: true
                  value: "Failed"
                - title: "Branch"
                  short: true
                  value: ${{ github.ref }}
                - title: "Author"
                  short: true
                  value: ${{ github.actor }}
                - title: "Action"
                  value: ${{ github.server_url }}/${{ github.repository }}/actions/runs/${{ github.run_id }}
                - title: "Diff"
                  value: ${{ github.event.head_commit.url }}
                - title: "Changes"
                  value: ${{ toJSON(github.event.head_commit.message) }}
>>>>>>> 7192ad3d
<|MERGE_RESOLUTION|>--- conflicted
+++ resolved
@@ -17,89 +17,6 @@
     permissions:
       contents: read
     steps:
-<<<<<<< HEAD
-      -
-        name: Get commit message
-        id: commit_message
-        uses: sergeysova/jq-action@v2
-        with:
-          cmd: echo -n "${{github.event.head_commit.message}}" | jq -Rsa . | sed -e 's/^"//' -e 's/"$//'
-      - name: Docker meta
-        id: meta
-        uses: docker/metadata-action@v5
-        with:
-          # list of Docker images to use as base name for tags
-          images: |
-            crestal/intentkit
-          # generate Docker tags based on the following events/attributes
-          tags: |
-            type=ref,event=pr
-            type=semver,pattern={{version}}
-            type=semver,pattern={{major}}.{{minor}}
-            type=raw,value=latest,enable={{is_default_branch}}
-      -
-        name: Set up Docker Buildx
-        uses: docker/setup-buildx-action@v3
-      -
-        name: Login to Docker Hub
-        uses: docker/login-action@v3
-        with:
-          username: crestal
-          password: ${{ secrets.DOCKERHUB_TOKEN }}
-      -
-        name: Build and push
-        uses: docker/build-push-action@v5
-        with:
-          build-args: |
-            RELEASE=${{ github.sha }}
-          push: true
-          tags: ${{ steps.meta.outputs.tags }}
-          labels: ${{ steps.meta.outputs.labels }}
-          cache-from: type=gha
-          cache-to: type=gha,mode=max
-      -
-        name: Post to a Slack channel
-        if: ${{ success() }}
-        id: slack-success
-        uses: slackapi/slack-github-action@v1.26.0
-        with:
-          channel-id: 'C0786MHAL8J'
-          payload: |
-            {
-              "blocks": [
-                {
-                  "type": "section",
-                  "text": {
-                    "type": "mrkdwn",
-                    "text": "`${{ github.repository }}`\n*Branch*: `${{ github.ref_name }}`\n*Build result*: (${{ github.run_number }}) *${{ job.status }}* 🟩\n*Changes*:\n${{ steps.commit_message.outputs.value }}\n*Diff*: ${{ github.event.pull_request.html_url || github.event.head_commit.url }}"
-                  }
-                }
-              ]
-            }
-        env:
-          SLACK_BOT_TOKEN: ${{ secrets.SLACK_BOT_TOKEN }}
-      -
-        name: Post to a Slack channel
-        if: ${{ failure() }}
-        id: slack-failure
-        uses: slackapi/slack-github-action@v1.26.0
-        with:
-          channel-id: 'C0786MHAL8J'
-          payload: |
-            {
-              "blocks": [
-                {
-                  "type": "section",
-                  "text": {
-                    "type": "mrkdwn",
-                    "text": "`${{ github.repository }}`\n*Branch*: `${{ github.ref_name }}`\n*Build result*: (${{ github.run_number }}) *${{ job.status }}* 🟥\n*Build Log*: ${{ github.server_url }}/${{ github.repository }}/actions/runs/${{ github.run_id }}\n*Changes*:\n${{ steps.commit_message.outputs.value }}\n*Diff*: ${{ github.event.pull_request.html_url || github.event.head_commit.url }}"
-                  }
-                }
-              ]
-            }
-        env:
-          SLACK_BOT_TOKEN: ${{ secrets.SLACK_BOT_TOKEN }}
-=======
     - name: Build Start
       id: ci_start
       uses: slackapi/slack-github-action@485a9d42d3a73031f12ec201c457e2162c45d02d
@@ -227,5 +144,4 @@
                 - title: "Diff"
                   value: ${{ github.event.head_commit.url }}
                 - title: "Changes"
-                  value: ${{ toJSON(github.event.head_commit.message) }}
->>>>>>> 7192ad3d
+                  value: ${{ toJSON(github.event.head_commit.message) }}